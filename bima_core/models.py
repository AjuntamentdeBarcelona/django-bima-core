# -*- coding: utf-8 -*-
import logging
import os
import six

from categories.models import CategoryBase
from constance import config
from django.conf import settings
from django.db import models
from django.utils.text import slugify
from django.utils.timezone import now
from django.utils.translation import ugettext_lazy as _, ugettext as _i
from django.contrib.auth.models import AbstractUser, Group as _Group
from django_thumbor import generate_url
from drf_chunked_upload.models import ChunkedUpload
from exifread import process_file
from geoposition.fields import GeopositionField
from hashfs import HashFS
from taggit.managers import TaggableManager
from taggit.models import GenericTaggedItemBase, Tag

from .fields import LanguageField
from .managers import TaxonomyManager, PhotoChunkedManager, KeywordManager, AlbumManager, PhotoManager, UserManager
from .permissions import UserPermissionMixin, AlbumPermissionMixin, PhotoPermissionMixin, \
    GalleryPermissionMixin, GalleryMembershipPermissionMixin, TaxonomyPermissionMixin, AccessLogPermissionMixin, \
    GroupPermissionMixin, PhotoChunkPermissionMixin, RightPermissionMixin, ReadPermissionMixin
from .utils import idpath, get_exif_info, get_exif_datetime, get_exif_longitude, get_exif_latitude, \
    get_exif_altitude, build_absolute_uri
from .filetypes import FileType


logger = logging.getLogger(__name__)


#
# Abstract models
#

class SoftDeleteModelMixin(object):
    """
    Mixin to soft delete model instance
    """

    def soft_delete(self, field='is_active', commit=True):
        """
        Mark active model instance as not active and commit the change as default.
        """
        setattr(self, field, False)
        setattr(self, 'deleted_at', now())
        # commit changes
        if commit:
            self.save()

    def delete(self, using=None, keep_parents=False, force=False):
        """
        Overwritten method to soft delete model instance as default. If 'force' is checked will delete it from db.
        """
        if not force:
            self.soft_delete()
            return 1, {self._meta.label: 1}
        return super().delete(using, keep_parents)


class AbstractTimestampModel(models.Model):
    """
    Abstract class to extract common timestamp fields
    """
    created_at = models.DateTimeField(auto_now_add=True, verbose_name=_('Creation date'))
    modified_at = models.DateTimeField(auto_now=True, verbose_name=_('Modification date'))

    class Meta:
        ordering = ('-modified_at', 'created_at', )
        abstract = True


class AbstractSlugModel(AbstractTimestampModel):
    """
    Abstract class to use to complete other with slug field.
    """
    _populate_slug_from = 'pk'
    _populate_blank_slug = False

    # TODO: make unique after migrate required all data
    # slug = models.SlugField(max_length=100, unique=True)
    slug = models.SlugField(max_length=100, blank=True, default='')

    def __str__(self):
        return self.slug

    def get_populate_slug_from(self):
        return self._populate_slug_from

    def save(self, *args, **kwargs):
        if self._populate_blank_slug or not self.slug:
            population_slug = getattr(self, self.get_populate_slug_from())
            if hasattr(population_slug, '__call__'):
                population_slug = population_slug()
            self.slug = slugify(population_slug)
        super().save(*args, **kwargs)

    class Meta:
        ordering = ('-modified_at', 'created_at', 'slug', )
        abstract = True


class AbstractTitleSlugModel(AbstractSlugModel):
    """
    Abstract class to use to complete other with common fields like slug (unique value to identify each item) and a
    title to describe it.
    """
    _populate_slug_from = 'title'
    title = models.CharField(max_length=128, verbose_name=_('Title'))

    def __str__(self):
        return self.title

    class Meta:
        ordering = ('-modified_at', 'created_at', 'slug', )
        abstract = True


#
# Back-office models
#


class Group(GroupPermissionMixin, _Group):
    """
    Proxy model to django auth group model to define extra properties and set
    access permission
    """

    class Meta:
        proxy = True


class User(UserPermissionMixin, SoftDeleteModelMixin, AbstractUser):
    """
    Overridden django auth user model to custom delete method as soft-deleted method
    and custom ordering queryset
    """

    deleted_at = models.DateTimeField(blank=True, null=True, verbose_name=_('Delete date'))

    objects = UserManager()

    class Meta:
        ordering = ('is_active', 'username', 'date_joined', )


class TaggedKeyword(GenericTaggedItemBase, ReadPermissionMixin):
    """
    Relationship between tags or photo keywords with a language.
    Tag is a case sensitive free text entry entity, so it is possible there is a tag named 'mytag' and another one
    named 'MyTag' for the same language.
    """

    language = LanguageField(default=settings.LANGUAGE_CODE)
    tag = models.ForeignKey(Tag, related_name="%(app_label)s_%(class)s_tags")

    class Meta:
        unique_together = ('object_id', 'tag', 'language', )


class TaggedName(GenericTaggedItemBase, ReadPermissionMixin):
    """
    Tags to represent people names.
    This class has been created to allow define restrictions on it. If had not been needed an only read view set
    through the model this would not overwritten it.
    """

    tag = models.ForeignKey(Tag, related_name="%(app_label)s_%(class)s_tags")


class PhotoType(ReadPermissionMixin, models.Model):
    """
    Model to represent different types of photos, like brands.
    """
    name = models.CharField(max_length=100, verbose_name=_('Name'))

    def __str__(self):
        return self.name

    class Meta:
        verbose_name = _('Photo Type')
        verbose_name_plural = _('Photo Types')
        ordering = ('name', )


class Album(AlbumPermissionMixin, SoftDeleteModelMixin, models.Model):
    """
    Model to represent a physical grouping of photos. Each photo belongs to an album and only to one.
    """

    title = models.CharField(max_length=128, verbose_name=_('Title'))
    description = models.TextField(verbose_name=_('Description'))
    slug = models.SlugField(unique=True)
    cover = models.ForeignKey('Photo', blank=True, null=True, verbose_name=_('Cover'), related_name='covers_album')

    is_active = models.BooleanField(default=True)
    created_at = models.DateTimeField(auto_now_add=True, verbose_name=_('Creation date'))
    modified_at = models.DateTimeField(auto_now=True, verbose_name=_('Modification date'))
    deleted_at = models.DateTimeField(blank=True, null=True, verbose_name=_('Delete date'))
    owners = models.ManyToManyField(User, related_name='albums')

    objects = AlbumManager.as_manager()

    def __str__(self):
        return self.title

    @property
    def photo(self):
        """
        :return: Album cover or the first photo instance of the album or None
        """
        return self.cover or self.photos_album.first()

    def is_membership(self, user):
        return user in self.owners.all()

    def soft_delete(self, field='is_active', commit=True):
        """
        Overwrite method to soft delete all related photos
        """
        response = super().soft_delete(field, commit)
        self.photos_album.soft_delete()
        return response

    class Meta:
        verbose_name = _('Album')
        verbose_name_plural = _('Albums')
        ordering = ('-modified_at', )


class Copyright(RightPermissionMixin, AbstractSlugModel):
    """
    Model to define copyrights.
    """

    _populate_slug_from = 'name'
    name = models.CharField(max_length=128, verbose_name=_('Name'))

    def __str__(self):
        return self.name

    class Meta:
        verbose_name = _('Copyright')
        verbose_name_plural = _('Copyrights')
        ordering = ('-modified_at', 'created_at', 'slug', )


class UsageRight(RightPermissionMixin, AbstractTitleSlugModel):
    """
    Class to model the usage restrictions.
    """

    description = models.TextField(blank=True, default='', verbose_name=_('Description'))

    def get_populate_slug_from(self):
        return "title_{}".format(settings.LANGUAGE_CODE)

    class Meta:
        verbose_name = _('Usage right')
        verbose_name_plural = _('Usage rights')


class PhotoAuthor(RightPermissionMixin, AbstractSlugModel):
    """
    This model registers the author of a concrete photo. To do this, it is only needed to store
    his name (first name and surname).
    """

    _populate_slug_from = 'get_full_name'
    first_name = models.CharField(max_length=50, verbose_name=_('First name'))
    last_name = models.CharField(max_length=50, verbose_name=_('last name'), blank=True, default='')

    def __str__(self):
        return self.get_full_name()

    def get_full_name(self):
        """
        Returns the first_name plus the last_name, with a space in between.
        """
        return '{} {}'.format(self.first_name, self.last_name).strip()

    class Meta:
        verbose_name = _('Author')
        verbose_name_plural = _('Authors')


class PhotoExif(models.Model):
    """
    Class to model meta information associated to a photo.
    This information could be self provided by photo meta data or loaded from flickr API.
    """

    width = models.IntegerField(default=0, verbose_name=_('Width'))
    height = models.IntegerField(default=0, verbose_name=_('Height'))
    exif_date = models.DateTimeField(null=True, blank=True, verbose_name=_('Original date'))
    camera_model = models.CharField(max_length=50, blank=True, default='', verbose_name=_('Camera model'))
    orientation = models.IntegerField(blank=True, null=True, verbose_name=_('Orientation'))
    longitude = models.FloatField(default=0, verbose_name=_('Exif longitude'))
    latitude = models.FloatField(default=0, verbose_name=_('Exif latitude'))
    altitude = models.FloatField(default=0, verbose_name=_('Exif altitude'))
    size = models.IntegerField(default=0, verbose_name=_('Exif size (bytes)'))

    def __str__(self):
        label = ''
        if hasattr(self, 'photo'):
            label = self.photo and self.photo.title
        label = label or self.pk
        return _i("{} exif".format(label))


class Photo(PhotoPermissionMixin, SoftDeleteModelMixin, models.Model):
    """
    This model registers the content image file uploaded previously chunk by chunk and more over saves meta information
    about the photo like title, description, geo-information, copyrights and exif information.
    There is a related model to save auto-calculated exif information or, if photo importation is specified as
    flickr, this information is initialized by provided information.
    """

    PRIVATE = 0
    PUBLISHED = 1
    STATUS_CHOICES = [
        (PRIVATE, _('Private')),
        (PUBLISHED, _('Published')),
    ]

    UPLOAD_ERROR = 0
    UPLOADING = 1
    UPLOADED = 2
    UPLOAD_CHOICES = (
        (UPLOAD_ERROR, _('Upload error')),
        (UPLOADING, _('Uploading')),
        (UPLOADED, _('Uploaded')),
    )

    def image_path(instance, filename):
        basename, ext = os.path.splitext(filename)
        fs = HashFS('photos', depth=4, width=2, algorithm='sha256')
        stream = getattr(instance, 'image').chunks()
        id = fs.computehash(stream)
        return idpath(fs, id, extension=ext)

    # new fields
    identifier = models.CharField(max_length=50, verbose_name=_('Identifier'), blank=True, default='')
    image = models.ImageField(upload_to=image_path, max_length=200, blank=True, null=True, verbose_name=_('Image'))
    title = models.CharField(max_length=128, verbose_name=_('Title'))
    status = models.IntegerField(choices=STATUS_CHOICES, default=PRIVATE, verbose_name=_('Status'))
    upload_status = models.IntegerField(_('Upload status'), choices=UPLOAD_CHOICES, default=UPLOADING)
    description = models.TextField(blank=True, default='', verbose_name=_('Description'))
    original_file_name = models.CharField(max_length=200, verbose_name=_('Original file name'))
    internal_comment = models.TextField(blank=True, default='', verbose_name=_('Internal comment'))
    original_platform = models.CharField(max_length=200, default='', blank=True)
    categorize_date = models.DateField(verbose_name=_('Categorize date'), null=True, blank=True)

    # Location
    position = GeopositionField(null=True, blank=True)
    province = models.CharField(max_length=100, verbose_name=_('Province'), blank=True, default='')
    municipality = models.CharField(max_length=100, verbose_name=_('Municipality'), blank=True, default='')
    district = models.CharField(max_length=200, blank=True, default='', verbose_name=_('District'))
    neighborhood = models.CharField(max_length=200, blank=True, default='', verbose_name=_('Neighborhood'))
    address = models.CharField(max_length=200, blank=True, default='', verbose_name=_('Address'))
    postcode = models.CharField(max_length=128, blank=True, default='', verbose_name=_('Postcode'))

    # Editable photo exif
    width = models.IntegerField(default=0, verbose_name=_('Width'))
    height = models.IntegerField(default=0, verbose_name=_('Height'))
    size = models.IntegerField(default=0, verbose_name=_('Size (bytes)'))
    exif_date = models.DateTimeField(null=True, blank=True, verbose_name=_('Exif date'))
    camera_model = models.CharField(max_length=50, blank=True, default='', verbose_name=_('Camera model'))
    orientation = models.IntegerField(blank=True, null=True, verbose_name=_('Orientation'))
    longitude = models.FloatField(default=0, verbose_name=_('Exif longitude'))
    latitude = models.FloatField(default=0, verbose_name=_('Exif latitude'))
    altitude = models.FloatField(default=0, verbose_name=_('Exif altitude'))

    # Readable auto-loaded photo exif
    exif = models.OneToOneField(PhotoExif, blank=True, null=True, verbose_name=_('EXIF'))

    # copyrights
    author = models.ForeignKey(PhotoAuthor, blank=True, null=True, verbose_name=_('Author'),
                               related_name='author_photos')
    copyright = models.ForeignKey(Copyright, blank=True, null=True, verbose_name=_('Copyright'),
                                  related_name='copyright_photos')
    internal_usage_restriction = models.ForeignKey(UsageRight, blank=True, null=True,
                                                   verbose_name=_('Internal usage restriction'),
                                                   related_name='internal_usage_restriction_photos')
    external_usage_restriction = models.ForeignKey(UsageRight, blank=True, null=True,
                                                   verbose_name=_('External usage restriction'),
                                                   related_name='external_usage_restriction_photos')

    # extra info
    flickr_id = models.CharField(max_length=50, blank=True, default='', verbose_name=_('Flickr id'))
    flickr_username = models.CharField(max_length=50, blank=True, default='', verbose_name=_('Flickr username'))
    owner = models.ForeignKey(User, verbose_name=_('Owner'), related_name='photos')
    photo_type = models.ForeignKey(PhotoType, null=True, blank=True, on_delete=models.SET_NULL,
                                   verbose_name=_('Type'), related_name='photos_type')
    categories = models.ManyToManyField('DAMTaxonomy', blank=True, related_name='taxonomy_photos')
    keywords = TaggableManager(blank=True, through=TaggedKeyword, manager=KeywordManager, verbose_name=_('Keywords'),
                               related_name='keyword_photos')
    names = TaggableManager(blank=True, through=TaggedName, verbose_name=_('Names'), related_name='name_photos')
    album = models.ForeignKey(Album, verbose_name=_('Album'), related_name='photos_album')

    # video and audio info
    youtube_code = models.CharField(_('YouTube code'), max_length=100, blank=True)
    soundcloud_code = models.CharField(_('SoundCloud code'), max_length=100, blank=True)

    # Timestamp meta information
    is_active = models.BooleanField(default=True)
    created_at = models.DateTimeField(auto_now_add=True, verbose_name=_('Creation date'))
    modified_at = models.DateTimeField(auto_now=True, verbose_name=_('Modification date'))
    deleted_at = models.DateTimeField(blank=True, null=True, verbose_name=_('Delete date'))

    objects = PhotoManager.as_manager()

    def __str__(self):
        return self.title

    @property
    def is_video(self):
        return FileType.get_url_file_type(self.image_file) == FileType.video

    @property
    def is_audio(self):
        return FileType.get_url_file_type(self.image_file) == FileType.audio

    @property
    def is_photo(self):
        return FileType.get_url_file_type(self.image_file) == FileType.photo

    @property
    def file_type(self):
        return FileType.get_url_file_type(self.image_file).name

    @property
    def is_horizontal(self):
        """
        Orientation values of exif:
            1: 'Horizontal (normal)',
            2: 'Mirrored horizontal',
            3: 'Rotated 180',
            4: 'Mirrored vertical',
            5: 'Mirrored horizontal then rotated 90 CCW',
            6: 'Rotated 90 CW',
            7: 'Mirrored horizontal then rotated 90 CW',
            8: 'Rotated 90 CCW'
        """
        return self.orientation in [1, 2, 5, 7]

    @property
    def image_thumbnail(self):
        return self._generate_url(config.THUMBNAIL_WITH, config.THUMBNAIL_HEIGHT, smart=False, fit_in=True)

    @property
    def image_small_fit(self):
        return self._generate_url(config.IMAGE_SMALL_WITH, config.IMAGE_SMALL_HEIGHT, smart=False, fit_in=True)

    @property
    def image_small(self):
        return self._generate_url(config.IMAGE_SMALL_WITH, config.IMAGE_SMALL_HEIGHT, auto_resize=True)

    @property
    def image_medium(self):
        return self._generate_url(config.IMAGE_MEDIUM_WITH, config.IMAGE_MEDIUM_HEIGHT, auto_resize=True)

    @property
    def image_large(self):
        return self._generate_url(config.IMAGE_LARGE_WITH, config.IMAGE_LARGE_HEIGHT, auto_resize=True)

    @property
    def image_original(self):
        return self._generate_url()

    @property
    def image_file(self):
        try:
            return self.image.url
        except ValueError:
            # the 'image' attribute has no file associated with it
            return ''

    @property
    def image_flickr(self):
        if self.flickr_id and self.flickr_username:
            return build_absolute_uri(config.FLICKR_PHOTO_URL, '', args=[self.flickr_username, self.flickr_id, ])

    def _generate_url(self, width=None, height=None, smart=False, fit_in=False, fill_colour=None, auto_resize=False):
        if not self.is_photo:
            return ''

        image_url = "{}/{}".format(getattr(settings, 'AWS_LOCATION', ''), self.image.name).strip('/')

        # set the correct orientation if force not to be auto-cropped
        size = [width, height]
        if not(self.is_horizontal or fit_in):
            size.reverse()
        thumbor_params = {key: value for key, value in zip(['width', 'height', ], size) if value}

        # set default filter to always generate a jpeg image format
        thumbor_params['filters'] = ['format(jpeg)', ]

        # delete height or width param according photo orientation to auto resize it
        if auto_resize:
            thumbor_params.pop('height' if self.is_horizontal else 'width', None)

        # set auto-fill filter and default colour
        if fit_in:
            fill_colour = (fill_colour or config.THUMBNAIL_FILL_COLOUR).strip('#')
            filters = thumbor_params.get('filters', [])
            filters.append('fill({})'.format(fill_colour))
            thumbor_params.update({'filters': filters})

        url = generate_url(image_url, smart=smart, fit_in=fit_in, **thumbor_params)

        # remove unsave string from thumbor url
        if getattr(settings, 'THUMBOR_URL_REMOVE_UNSAFE', False):
            url = url.replace('/unsafe/', '/')

        # add prefix to media url
        prefix = getattr(settings, 'THUMBOR_MEDIA_URL_PREFIX', '')
        if prefix:
            media_url = getattr(settings, 'THUMBOR_MEDIA_URL', '')
            url = url.replace("/{}/".format(media_url), "/{}/{}/".format(prefix, media_url))

        return url

    def is_owner(self, user):
        return user == self.owner

    def is_membership(self, user):
        return self.is_owner(user) or user in self.album.owners.all()

    def get_image_metadata(self, with_exif=True):
        """
        Method to extract metadata from existing image.
        Continue if saving image content although get some error extracting it
        """
        # do not extracting metadata while does not image exists
        if not self.image_file:
            return

        # get image metadata
        metadata = {
            'width': self.image.width or 0,
            'height': self.image.height or 0,
            'size': self.image.size,
        }

        # get exif of image file
        if with_exif:
            try:
                exif_info = process_file(self.image.file, details=False)
                if exif_info:
                    metadata.update({
                        'exif_date': get_exif_datetime(exif_info, 'EXIF DateTimeOriginal'),
                        'camera_model': get_exif_info(exif_info, 'Image Model', default=''),
                        'orientation': get_exif_info(exif_info, 'Image Orientation'),
                        'longitude': get_exif_longitude(exif_info, 'GPS GPSLongitude'),
                        'latitude': get_exif_latitude(exif_info, 'GPS GPSLatitude'),
                        'altitude': get_exif_altitude(exif_info, 'GPS GPSAltitude'),
                    })
            except Exception as exc:
                logger.error("Error processing exif from {} photo\n\n{}".format(self.title, exc), exc_info=True)

        return metadata

    def set_metadata(self, only_readable=True, with_exif=True, commit=True):
        """
        Assign all only readable metadata to respective fields PhotoExif model.
        The operation of the assignment is that, the values of metadata that come from the API and do not evaluate to
        False prevail over those calculated from the content of the image.
        """
        # do not updating metadata while does not image exists
        if not self.image_file:
            return

        # create photo exif if not exist
        if not self.exif:
            self.exif = PhotoExif.objects.create()

        # set values into exif instance
        for k, v in six.iteritems(self.get_image_metadata(with_exif)):
            # This condition allows assign value to metadata fields without being overwritten by those in the image
            if not only_readable and (not getattr(self, k, None) and v):
                setattr(self, k, v)
            setattr(self.exif, k, v)
        self.exif.save()

        # commit changes
        if commit:
            self.save()

    class Meta:
        verbose_name = _('Photo')
        verbose_name_plural = _('Photos')
        ordering = ('-modified_at', 'owner', )


class PhotoChunked(PhotoChunkPermissionMixin, ChunkedUpload):
    """
    Model to upload chunk files.
    This model permits to upload big images in parts.
    """

    objects = PhotoChunkedManager()

    class Meta:
        verbose_name = _('Photo chunk')
        verbose_name_plural = _('Photo chunks')
        ordering = ('-completed_at', '-status', '-created_at', )

<<<<<<< HEAD
    def close_file(self):
        """
        Remove hack fix for Django 1.4.

        https://github.com/juliomalegria/django-chunked-upload/commit/6889442c5ac86a68300f292f03fb93ca999ff583
        """
        self.file.close()

    def open_file(self, mode='rb'):
        """
        Made FieldFile.open() respect its mode argument in Django < 1.11.

        https://github.com/django/django/commit/ac1975b18b5a33234284bec86e5a5bb44a4af976
        """
        self.file._require_file()
        if hasattr(self.file, '_file') and self.file._file is not None:
            self.file.file.open(mode)
        else:
            self.file.file = self.file.storage.open(self.file.name, mode)

    def append_chunk(self, chunk, chunk_size=None, save=True):
        """
        Override method to fix a bug opening the file.
        """
        self.close_file()
        self.open_file(mode='ab')  # mode = append+binary
        # We can use .read() safely because chunk is already in memory
        self.file.write(chunk.read())
        if chunk_size is not None:
            self.offset += chunk_size
        elif hasattr(chunk, 'size'):
            self.offset += chunk.size
        else:
            self.offset = self.file.size
        self._md5 = None  # Clear cached md5
        if save:
            self.save()
        self.close_file()  # Flush
=======
    @property
    def md5_missing_file(self):
        """
        Returns the md5 of the file or '' if the file does not exist.
        """
        try:
            return self.md5
        except FileNotFoundError:
            logger.debug('File not found')
            return ''
>>>>>>> 085482f6


class Gallery(GalleryPermissionMixin, AbstractTimestampModel):
    """
    Model for galleries, which represents a logical set of photos.
    By default, each gallery is private and has not an image cover.
    The attribute 'owners' represents all users who can access to it (according to their privileges).
    """

    PRIVATE = 0
    PUBLISHED = 1

    STATUS_CHOICES = [
        (PRIVATE, _('Private')),
        (PUBLISHED, _('Published')),
    ]

    title = models.CharField(max_length=128)
    slug = models.SlugField(unique=True)
    description = models.TextField(verbose_name=_('Description'), blank=True, default='')
    status = models.IntegerField(choices=STATUS_CHOICES, default=PRIVATE, verbose_name=_('Status'))
    photos = models.ManyToManyField(User, related_name='galleries', through='GalleryMembership')
    cover = models.ForeignKey(Photo, blank=True, null=True, verbose_name=_('Cover'), related_name='covers_gallery')

    owners = models.ManyToManyField(User, related_name='user_galleries')

    def __str__(self):
        return self.title

    @property
    def photo(self):
        """
        :return: Gallery cover or the first photo instance of the gallery or None
        """
        return self.cover or getattr(self.galleries_membership.first(), 'photo', None)

    def is_membership(self, user):
        return user in self.owners.all()

    class Meta:
        verbose_name = _('Gallery')
        verbose_name_plural = _('Galleries')
        ordering = ('-modified_at', )


class GalleryMembership(GalleryMembershipPermissionMixin, models.Model):
    """
    Modeling of a 3-band relationship between users, photos and galleries.
    """

    photo = models.ForeignKey(Photo, related_name='photo_galleries', on_delete=models.CASCADE)
    gallery = models.ForeignKey(Gallery, related_name='galleries_membership', on_delete=models.CASCADE)

    added_at = models.DateTimeField(auto_now_add=True, verbose_name=_('Addition date'))
    added_by = models.ForeignKey(User, related_name='user_albums')


class DAMTaxonomy(TaxonomyPermissionMixin, CategoryBase):
    """
    Model to categorize photos.
    It is a hierarchical structure with unique slug and optional code.
    """
    code = models.CharField(_('code'), max_length=50, blank=True)
    slug = models.SlugField(verbose_name=_('slug'), max_length=200)
    parents = TaxonomyManager()

    @property
    def ancestors(self):
        return self.get_ancestors(ascending=True, include_self=False)

    @property
    def title_for_admin(self):
        active = _('active') if self.active else _('inactive')
        return '{} ({})'.format(self.name, active)

    class Meta:
        verbose_name = _('Taxonomy')
        verbose_name_plural = _('Taxonomies')
        ordering = ('slug', )


class AccessLog(AccessLogPermissionMixin, models.Model):
    """
    Modeling user actions through photos.
    The available actions are: 'view' and 'download'
    """

    VIEWED = 0
    DOWNLOADED = 1

    ACTION_CHOICES = [
        (VIEWED, _('Viewed')),
        (DOWNLOADED, _('Downloaded')),
    ]

    photo = models.ForeignKey(Photo, on_delete=models.CASCADE, verbose_name=_('Photo'))
    user = models.ForeignKey(User, on_delete=models.CASCADE, verbose_name=_('User'))
    action = models.IntegerField(choices=ACTION_CHOICES, verbose_name=_('Action'))

    added_at = models.DateTimeField(auto_now_add=True, verbose_name=_('Addition date'))

    class Meta:
        verbose_name = _('Access log')
        verbose_name_plural = _('Access logs')
        ordering = ('-added_at', )<|MERGE_RESOLUTION|>--- conflicted
+++ resolved
@@ -610,7 +610,6 @@
         verbose_name_plural = _('Photo chunks')
         ordering = ('-completed_at', '-status', '-created_at', )
 
-<<<<<<< HEAD
     def close_file(self):
         """
         Remove hack fix for Django 1.4.
@@ -649,7 +648,7 @@
         if save:
             self.save()
         self.close_file()  # Flush
-=======
+
     @property
     def md5_missing_file(self):
         """
@@ -660,7 +659,6 @@
         except FileNotFoundError:
             logger.debug('File not found')
             return ''
->>>>>>> 085482f6
 
 
 class Gallery(GalleryPermissionMixin, AbstractTimestampModel):
